#!/usr/bin/env python3
import numpy as np
import pickle, time
from frankapy import FrankaArm, SensorDataMessageType
from frankapy import FrankaConstants as FC
from frankapy.proto_utils import sensor_proto2ros_msg, make_sensor_group_msg
from frankapy.proto import JointPositionSensorMessage, ShouldTerminateSensorMessage, PosePositionSensorMessage
import rclpy
from rclpy.action import ActionServer
from rclpy.node import Node
from snaak_manipulation.action import ExecuteTrajectory, Pickup, ReturnHome, Place

from std_srvs.srv import Trigger
from ament_index_python.packages import get_package_share_directory
from geometry_msgs.msg import Transform, Vector3, Quaternion
import tf_transformations
from autolab_core import RigidTransform
from example_interfaces.srv import SetBool
import asyncio
from scripts.snaak_manipulation_utils import pickup_traj, get_traj_file
import sys

from scripts.snaak_manipulation_constants import KIOSK_COLLISION_BOXES, TRAJECTORY_ID_MAP

class ManipulationActionServerNode(Node):
    def __init__(self):
        super().__init__('manipulation_action_server')

        # TODO transfer these into FSM 
        self.declare_parameter('ham_bin_id', 'bin1')
        self.declare_parameter('cheese_bin_id', 'bin2')
        self.declare_parameter('bread_bin_id', 'bin3')
        self.declare_parameter('assembly_tray_id', '4')
        self.declare_parameter('assembly_bread_id', '5')

        self.location_id = {
            'cheese_bin_id': self.get_parameter('cheese_bin_id').value,
            'ham_bin_id': self.get_parameter('ham_bin_id').value,
            'bread_bin_id': self.get_parameter('bread_bin_id').value,
            'assembly_tray_id': self.get_parameter('assembly_tray_id').value,
            'assembly_bread_id': self.get_parameter('assembly_bread_id').value
        }
        self.add_on_set_parameters_callback(self.parameters_callback)

        self._traj_action_server = ActionServer(
            self,
            ExecuteTrajectory,
            'snaak_manipulation/execute_trajectory',
            self.execute_trajectory_callback
        )

        self._pickup_action_server = ActionServer(
            self,
            Pickup,
            'snaak_manipulation/pickup',
            self.execute_pickup_callback
        )

        self._place_action_server = ActionServer(
            self,
            Place,
            'snaak_manipulation/place',
            self.execute_place_callback
        )

        self._rth_action_server = ActionServer(
            self,
            ReturnHome,
            'snaak_manipulation/return_home',
            self.execute_rth_callback
        )

        self._enable_srv = self.create_service(Trigger, 'snaak_manipulation/enable_arm', self.enable_callback)
        self._disable_srv = self.create_service(Trigger, 'snaak_manipulation/disable_arm', self.disable_callback)

        self._disable_vacuum_client = self.create_client(Trigger, '/snaak_pneumatic/disable_vacuum')
        self._enable_vacuum_client = self.create_client(Trigger, '/snaak_pneumatic/enable_vacuum')
        self._eject_vacuum_client = self.create_client(SetBool, '/snaak_pneumatic/eject_vacuum')

        self.wait_for_service_clients()

        self.fa = FrankaArm(init_rclpy=False)
        self.pre_grasp_height = 0.3
        self.pickup_place_impedances = [2000.0, 2000.0, 600.0, 50.0, 50.0, 50.0]

        self.collision_detected = False
        self.current_location = 'home'
        self.arm_enabled = True

    def wait_for_service_clients(self):
        clients = [
            ('disable_vaccuum', self._disable_vacuum_client),
            ('enable_vaccuum', self._enable_vacuum_client),
            ('eject_vaccum', self._eject_vacuum_client)
        ]
        
        for client_name, client in clients:
            self.get_logger().info(f'Waiting for {client_name} action client...')
            client.wait_for_service()
            self.get_logger().info(f'{client_name} action client is ready!')

        self.get_logger().info('All service clients are ready!')

    # TODO transfer this into FSM
    def parameters_callback(self, parameter_list):
        for parameter in parameter_list:
            self.location_id_id[parameter.name] = parameter.value
            self.get_logger().info(f"Parameter '{parameter.name}' updated to: {parameter.value}")
        return rclpy.parameter.SetParametersResult(successful=True)
    
    def wait_for_skill_with_collision_check(self):
        while(not self.fa.is_skill_done()):
            if (self.fa.is_joints_in_collision_with_boxes(boxes=KIOSK_COLLISION_BOXES)):
                self.fa.stop_skill()
                self.fa.wait_for_skill()
                raise Exception("In Collision with boxes, cancelling motion")
            time.sleep(0.01)
        #self.validate_execution(desired_pose)
            
    def validate_execution(self, desired_pose=None, desired_joints=None, use_joints=False):
        """Raise exception if not reaching desired position"""
        if use_joints:
            curr_joints = self.fa.get_joints()
<<<<<<< HEAD
            if np.linalg.norm(desired_joints - curr_joints) > 0.5: # TODO: tune these parameters
=======
            if np.linalg.norm(desired_joints - curr_joints) > 0.25: # TODO: tune these parameters
>>>>>>> e57d3f40
                raise Exception("Did not reach desired joints")
        else:
            curr_translation = self.fa.get_pose().translation
            desired_translation = desired_pose.translation
            if np.linalg.norm(desired_translation - curr_translation) > 0.15:
                raise Exception("Did not reach desired pose")
            
    async def async_collision_check(self, boxes, dt):
        """Asynchronous collision check"""
        while not self.collision_detected:
            if self.fa.is_joints_in_collision_with_boxes(boxes=boxes):
                self.get_logger().error(f"In collision with boxes, stopping...")
                self.collision_detected = True
                return
            await asyncio.sleep(dt)

    def enable_callback(self, request, response):
        self.arm_enabled = True
        response.success = True
        response.message = "Arm enabled"
        return response
    
    def disable_callback(self, request, response):
        self.arm_enabled = False
        response.success = True
        response.message = "Arm disabled"
        return response

    def execute_joint_trajectory(self, traj_file_path):
        with open(traj_file_path, 'rb') as pkl_f:
            skill_data = pickle.load(pkl_f)
        
        assert skill_data[0]['skill_description'] == 'GuideMode', \
            "Trajectory not collected in guide mode"
        skill_state_dict = skill_data[0]['skill_state_dict']

        dt = 0.01

        joints_traj = skill_state_dict['q']
        T = len(joints_traj) * dt

        self.fa.wait_for_skill()
        self.collision_detected = False

        # go to initial pose if needed, this is more a safety feature, should not be relied on
        self.fa.goto_joints(joints_traj[0], use_impedance=False, block=False)
        self.wait_for_skill_with_collision_check()
        self.validate_execution(desired_joints=joints_traj[0], use_joints=True)

        collision_task = asyncio.run_coroutine_threadsafe(
            self.async_collision_check(KIOSK_COLLISION_BOXES, dt), asyncio.get_event_loop()
        )  

        self.fa.goto_joints(joints_traj[1], duration=T, dynamic=True, buffer_time=1)
        init_time = self.fa.get_time()
        for i in range(2, len(joints_traj)):
            traj_gen_proto_msg = JointPositionSensorMessage(
                id=i, timestamp=self.fa.get_time() - init_time, 
                joints=joints_traj[i]
            )
            
            ros_msg = make_sensor_group_msg(
                trajectory_generator_sensor_msg=sensor_proto2ros_msg(
                    traj_gen_proto_msg, SensorDataMessageType.JOINT_POSITION)
            )
            if (self.collision_detected):
                break

            self.fa.publish_sensor_data(ros_msg)
            time.sleep(dt)
    
        term_proto_msg = ShouldTerminateSensorMessage(timestamp=self.fa.get_time() - init_time, should_terminate=True)
        ros_msg = make_sensor_group_msg(
            termination_handler_sensor_msg=sensor_proto2ros_msg(
                term_proto_msg, SensorDataMessageType.SHOULD_TERMINATE)
            )
        self.fa.publish_sensor_data(ros_msg)
        self.fa.wait_for_skill()
        collision_task.cancel()
        if self.collision_detected:
            self.collision_detected = False
            raise Exception("In Collision with boxes, cancelling motion")
        
        self.validate_execution(desired_joints=joints_traj[-1], use_joints=True)


    def execute_trajectory_callback(self, goal_handle):
        if not self.arm_enabled:
            goal_handle.abort()
            self.get_logger().error("Arm Disabled")
            return ExecuteTrajectory.Result()
        
        share_directory = get_package_share_directory('snaak_manipulation')
        desired_end_location = goal_handle.request.desired_location
        try:
            if self.current_location != desired_end_location:
                traj_file_path = get_traj_file(share_directory, self.current_location, desired_end_location)
                result = ExecuteTrajectory.Result()
                
                success = False
                if traj_file_path is None:
                    self.get_logger().error("Invalid Trajectory")
                    goal_handle.abort()
                    return result
                self.get_logger().info('Executing Trajectory...')
                self.execute_joint_trajectory(traj_file_path)
                self.current_location = desired_end_location
                success = True
            else:
                self.get_logger().info("Already at desired location")
                success = True
        except Exception as e:
            self.get_logger().error(f"Error Occured during trajectory following {e} ")
            goal_handle.abort()
            raise e
        finally:
            if success: goal_handle.succeed()
            pose = self.fa.get_pose()
            transform = Transform()
            transform.translation = Vector3(
                x=pose.translation[0],
                y=pose.translation[1],
                z=pose.translation[2]
            )

            rotation_matrix = pose.rotation
            transformation_matrix = np.eye(4)
            transformation_matrix[:3, :3] = rotation_matrix

            q = tf_transformations.quaternion_from_matrix(transformation_matrix)
            transform.rotation = Quaternion(
                x=q[0],
                y=q[1],
                z=q[2],
                w=q[3]
            )

            result.end_pose = transform
            return result
        

    def execute_pose_trajectory(self, pose_traj, dt, T, at_start=True):
        '''
        Follow a pose trajectory based on a list of rigid transforms

        CAUTION: YOU MUST BE AT START X, Y, Z TO SAFELY CALL THIS FUNCTION\n
        If not, set at_start flag to false

        Inputs:
            pose_traj: list of rigid transforms
            dt: time between publishing
            T: time duration of pose trajectory

        Outputs:
            none
        '''
        if not at_start:
            self.fa.goto_pose(pose_traj[0], 
                        duration=4.0, 
                        use_impedance=False,
                        block=False,
                        cartesian_impedances=self.pickup_place_impedances)
            self.wait_for_skill_with_collision_check()
            self.validate_execution(desired_pose=pose_traj[0], use_joints=False)

        self.fa.goto_pose(pose_traj[1], 
                    duration=T, 
                    dynamic=True, 
                    buffer_time=1, 
                    use_impedance=False,
                    cartesian_impedances=[2000.0, 2000.0, 600.0, 50.0, 50.0, 50.0]
        )
        self.collision_detected = False

        # execute collision in sseperate thread
        collision_task = asyncio.run_coroutine_threadsafe(
            self.async_collision_check(KIOSK_COLLISION_BOXES, dt), asyncio.get_event_loop()
        )        
        init_time = self.fa.get_time()
        for i in range(2, len(pose_traj)):
            timestamp = self.fa.get_time() - init_time
            pose_tf = pose_traj[i]
            traj_gen_proto_msg = PosePositionSensorMessage(
                id=i, 
                timestamp=timestamp,
                position=pose_tf.translation, 
                quaternion=pose_tf.quaternion
            )
            ros_msg = make_sensor_group_msg(
                trajectory_generator_sensor_msg=sensor_proto2ros_msg(
                    traj_gen_proto_msg, 
                    SensorDataMessageType.POSE_POSITION),
                )
            if self.collision_detected:
                break
            self.fa.publish_sensor_data(ros_msg)
            time.sleep(dt)

        term_proto_msg = ShouldTerminateSensorMessage(timestamp=self.fa.get_time() - init_time, 
                                                    should_terminate=True)
        ros_msg = make_sensor_group_msg(
            termination_handler_sensor_msg=sensor_proto2ros_msg(
                term_proto_msg, SensorDataMessageType.SHOULD_TERMINATE)
            )
        
        self.fa.publish_sensor_data(ros_msg)
        self.fa.wait_for_skill()
        collision_task.cancel()
        if self.collision_detected:
            self.collision_detected = False
            raise Exception("In Collision with boxes, cancelling motion")
        self.validate_execution(desired_pose=pose_traj[-1], use_joints=False)

    def execute_pickup(self, pickup_point):
        '''
        Executes pickup sequence

        Inputs:
            pickup_point: goal pickup point
        
        Outpus:
            none
        '''
        self.fa.wait_for_skill() 
        destination_x, destination_y, destination_z = pickup_point
        # TODO put z offset here?
        default_rotation = np.array([[1, 0, 0], [0, -1, 0], [0, 0, -1]])
        
        # move to x, y, and z directly above the bin
        new_pose = RigidTransform(from_frame='franka_tool', to_frame='world')
        new_pose.translation = [destination_x, destination_y, self.pre_grasp_height]
        new_pose.rotation = default_rotation
        self.fa.goto_pose(new_pose, cartesian_impedances=FC.DEFAULT_CARTESIAN_IMPEDANCES, use_impedance=False, block=False)
        self.get_logger().info("Moving above grasp point...")
        self.wait_for_skill_with_collision_check()
        self.validate_execution(new_pose)

        # move down
        self.get_logger().info("Moving Down...")
        curr_z = self.fa.get_pose().translation[2]
        pose_traj, dt, T = pickup_traj(destination_x, destination_y, curr_z, destination_z)
        self.execute_pose_trajectory(pose_traj, dt, T)
        enable_req = Trigger.Request()

        self.future = self._enable_vacuum_client.call_async(enable_req)
        rclpy.spin_until_future_complete(self, self.future)
        time.sleep(2)

        # move up
        self.get_logger().info("Moving up...")
        curr_z = self.fa.get_pose().translation[2]
        pose_traj, dt, T = pickup_traj(destination_x, destination_y, curr_z, self.pre_grasp_height)
        self.execute_pose_trajectory(pose_traj, dt, T)

    def execute_pickup_callback(self, goal_handle):
        success = False
        result = Pickup.Result()
        if not self.arm_enabled:
            goal_handle.abort()
            self.get_logger().error("Arm Disabled")
            return result
        
        ingredient_type = goal_handle.request.ingredient_type # TODO: Integrate this if need seperate pickup techniques

        try:
            destination_x = goal_handle.request.x
            destination_y = goal_handle.request.y
            destination_z = goal_handle.request.z
            self.execute_pickup((destination_x, destination_y, destination_z))
            success=True
        except Exception as e:
            self.get_logger().error(f"Error Occured during pickup motion {e} ")
            goal_handle.abort()
            raise e
        finally:
            if success: goal_handle.succeed()
            pose = self.fa.get_pose()
            transform = Transform()
            transform.translation = Vector3(
                x=pose.translation[0],
                y=pose.translation[1],
                z=pose.translation[2]
            )

            rotation_matrix = pose.rotation
            transformation_matrix = np.eye(4)
            transformation_matrix[:3, :3] = rotation_matrix

            q = tf_transformations.quaternion_from_matrix(transformation_matrix)
            transform.rotation = Quaternion(
                x=q[0],
                y=q[1],
                z=q[2],
                w=q[3]
            )
            result.end_pose = transform

            return result 

    def execute_place_callback(self, goal_handle):
        success = False
        result = Place.Result()
        if not self.arm_enabled:
            goal_handle.abort()
            self.get_logger().error("Arm Disabled")
            return result
        try:
            destination_x = goal_handle.request.x
            destination_y = goal_handle.request.y
            destination_z = goal_handle.request.z
            ingredient_type = goal_handle.request.ingredient_type
            if ingredient_type == 1:
                self.execute_place_sliced((destination_x, destination_y, destination_z))
                success=True
            elif ingredient_type == 2:
                #TODO call function for bread placement maneuver
                success = False
            elif ingredient_type == 3:
                #TODO call function for shredded ingredient placement maneuver
                success = False
            else:
                raise "Invalid Ingredient Type"
        except Exception as e:
            self.get_logger().error(f"Error Occured during place motion {e} ")
            goal_handle.abort()
            raise e
        finally:
            if success: goal_handle.succeed()
            pose = self.fa.get_pose()
            transform = Transform()
            transform.translation = Vector3(
                x=pose.translation[0],
                y=pose.translation[1],
                z=pose.translation[2]
            )

            rotation_matrix = pose.rotation
            transformation_matrix = np.eye(4)
            transformation_matrix[:3, :3] = rotation_matrix

            q = tf_transformations.quaternion_from_matrix(transformation_matrix)
            transform.rotation = Quaternion(
                x=q[0],
                y=q[1],
                z=q[2],
                w=q[3]
            )
            result.end_pose = transform
            return result
        
    def execute_place_sliced(self, place_point):
        '''
        Execute place sequence

        Inputs:
            place_point: desired place point of ingredient
        
        Outputs:
            none
        '''

        self.fa.wait_for_skill()
        check_pose = self.fa.get_pose()
        self.get_logger().info("Executing Sliced Ingredient Place maneuver...")
        destination_x, destination_y, destination_z = place_point
        default_rotation = np.array([[1, 0, 0], [0, -1, 0], [0, 0, -1]])

        # move to x, y, (z + 0.05)
        new_pose = RigidTransform(from_frame='franka_tool', to_frame='world')
        new_pose.translation = [destination_x, destination_y, destination_z+0.05]
        new_pose.rotation = default_rotation
        self.fa.goto_pose(new_pose, cartesian_impedances=self.pickup_place_impedances, use_impedance=False, block=False) # TODO Change impedances?
        self.get_logger().info("Moving above release point...")
        self.wait_for_skill_with_collision_check()
        self.validate_execution(new_pose)

        
        # disable vacuum
        disable_req = Trigger.Request()
        self.future = self._disable_vacuum_client.call_async(disable_req)
        rclpy.spin_until_future_complete(self, self.future)

        # release ingredient
        eject_req = SetBool.Request()
        eject_req.data = True
        self.future = self._eject_vacuum_client.call_async(eject_req)
        rclpy.spin_until_future_complete(self, self.future)

        #TODO add go to pre-place position and execute collision check
        self.get_logger().info("Moving back to check position...")
        self.fa.goto_pose(check_pose, cartesian_impedances=FC.DEFAULT_CARTESIAN_IMPEDANCES, use_impedance=False, block=False)
        self.wait_for_skill_with_collision_check()
        self.validate_execution(check_pose)



    def reset_arm(self):
        try:
            self.fa.reset_joints(block=False)
            self.wait_for_skill_with_collision_check()
            self.validate_execution(desired_joints=FC.HOME_JOINTS, use_joints=True)
        except:
            return False
        finally:
            self.current_location = "home"
            return True

    def execute_rth_callback(self, goal_handle):
        if not self.arm_enabled:
            goal_handle.abort()
            self.get_logger().error("Arm Disabled")
            return ReturnHome.Result()

        success = True
        if self.current_location == 'home':
            success = self.reset_arm()
        else:
            share_directory = get_package_share_directory('snaak_manipulation')
            traj_file_path = get_traj_file(share_directory, self.current_location, 'home')

            try:
                self.execute_joint_trajectory(traj_file_path)
            except:
                success = False

        if (not success):
            goal_handle.abort()
            self.get_logger().error("Return To Home Failed")
            return ReturnHome.Result()
        else:
            self.current_location = 'home'
            goal_handle.succeed()
            return ReturnHome.Result()
            
def main(args=None):
    # TODO add proper shutdown with FrankaPy
    rclpy.init(args=args)
    manipulation_action_server = ManipulationActionServerNode()
    try:
        rclpy.spin(manipulation_action_server)
    except Exception as e:
        manipulation_action_server.get_logger().error(f'Error occurred: {e}')
    except KeyboardInterrupt:
        manipulation_action_server.get_logger().info('Keyboard interrupt received, shutting down...')
    finally:
        manipulation_action_server.fa.stop_robot_immediately()
        manipulation_action_server.destroy_node()
        rclpy.shutdown()


if __name__ == '__main__':
    try:
        main()
    except KeyboardInterrupt:
        print("Stopping Gracefully...")
        sys.exit(0)<|MERGE_RESOLUTION|>--- conflicted
+++ resolved
@@ -121,11 +121,7 @@
         """Raise exception if not reaching desired position"""
         if use_joints:
             curr_joints = self.fa.get_joints()
-<<<<<<< HEAD
             if np.linalg.norm(desired_joints - curr_joints) > 0.5: # TODO: tune these parameters
-=======
-            if np.linalg.norm(desired_joints - curr_joints) > 0.25: # TODO: tune these parameters
->>>>>>> e57d3f40
                 raise Exception("Did not reach desired joints")
         else:
             curr_translation = self.fa.get_pose().translation
